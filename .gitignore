# Byte-compiled / optimized / DLL files
__pycache__/
*.py[cod]
*$py.class

# VS Code configuration files
.vscode/

# flake8
tox.ini

# ignore migrations for now
migrations/

# docs/

# Local sqlite3 db
*.sqlite3

# deployed media and static files
/media/
/static/
/scripts/

# debug log file
/log
log

# conf folder for neodb
/neodb

<<<<<<< HEAD
# typesense folder
/typesense-data
=======
# test coverage
.coverage
>>>>>>> 3e454c74
<|MERGE_RESOLUTION|>--- conflicted
+++ resolved
@@ -29,10 +29,8 @@
 # conf folder for neodb
 /neodb
 
-<<<<<<< HEAD
 # typesense folder
 /typesense-data
-=======
+
 # test coverage
-.coverage
->>>>>>> 3e454c74
+.coverage